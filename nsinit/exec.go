--- conflicted
+++ resolved
@@ -5,6 +5,7 @@
 	"os/signal"
 	"syscall"
 
+	log "github.com/Sirupsen/logrus"
 	"github.com/codegangsta/cli"
 	"github.com/docker/libcontainer"
 	"github.com/docker/libcontainer/utils"
@@ -31,6 +32,7 @@
 }
 
 func execAction(context *cli.Context) {
+	entry := log.WithField("parent", "nsinit")
 	factory, err := loadFactory(context)
 	if err != nil {
 		fatal(err)
@@ -39,81 +41,19 @@
 	if err != nil {
 		fatal(err)
 	}
-<<<<<<< HEAD
 	created := false
 	container, err := factory.Load(context.String("id"))
 	if err != nil {
-		if lerr, ok := err.(libcontainer.Error); !ok || lerr.Code() != libcontainer.ContainerNotExists {
-			fatal(err)
-=======
-
-	os.Exit(exitCode)
-}
-
-// the process for execing a new process inside an existing container is that we have to exec ourself
-// with the nsenter argument so that the C code can setns an the namespaces that we require.  Then that
-// code path will drop us into the path that we can do the final setup of the namespace and exec the users
-// application.
-func startInExistingContainer(config *libcontainer.Config, state *libcontainer.State, action string, context *cli.Context) (int, error) {
-	var (
-		master  *os.File
-		console string
-		err     error
-
-		sigc = make(chan os.Signal, 10)
-
-		stdin  = os.Stdin
-		stdout = os.Stdout
-		stderr = os.Stderr
-	)
-	signal.Notify(sigc)
-
-	if config.Tty && action != "setup" {
-		stdin = nil
-		stdout = nil
-		stderr = nil
-
-		master, console, err = consolepkg.CreateMasterAndConsole()
-		if err != nil {
-			return -1, err
->>>>>>> 3f35b26b
-		}
+		entry.Debug("creating container")
 		config, err := loadConfig(context)
 		if err != nil {
 			tty.Close()
 			fatal(err)
 		}
-<<<<<<< HEAD
 		if tty.console != nil {
 			config.Console = tty.console.Path()
-=======
-		return cmd
-	}
+		}
 
-	setupCommand := func(container *libcontainer.Config, console, dataPath, init string) *exec.Cmd {
-		return namespaces.DefaultSetupCommand(container, console, dataPath, init)
-	}
-
-	var (
-		master  *os.File
-		console string
-		err     error
-
-		stdin  = os.Stdin
-		stdout = os.Stdout
-		stderr = os.Stderr
-	)
-
-	if container.Tty {
-		stdin = nil
-		stdout = nil
-		stderr = nil
-
-		master, console, err = consolepkg.CreateMasterAndConsole()
-		if err != nil {
-			return -1, err
->>>>>>> 3f35b26b
-		}
 		created = true
 		if container, err = factory.Create(context.String("id"), config); err != nil {
 			tty.Close()
@@ -129,30 +69,29 @@
 		Stdout: os.Stdout,
 		Stderr: os.Stderr,
 	}
-<<<<<<< HEAD
 	tty.attach(process)
 	pid, err := container.Start(process)
 	if err != nil {
 		tty.Close()
+		if created {
+			container.Destroy()
+		}
 		fatal(err)
-=======
-
-	return namespaces.Exec(container, stdin, stdout, stderr, console, dataPath, args, createCommand, setupCommand, startCallback)
-}
-
-func resizeTty(master *os.File) {
-	if master == nil {
-		return
->>>>>>> 3f35b26b
 	}
 	proc, err := os.FindProcess(pid)
 	if err != nil {
 		tty.Close()
+		if created {
+			container.Destroy()
+		}
 		fatal(err)
 	}
 	status, err := proc.Wait()
 	if err != nil {
 		tty.Close()
+		if created {
+			container.Destroy()
+		}
 		fatal(err)
 	}
 	if created {
